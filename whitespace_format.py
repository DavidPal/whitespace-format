--- conflicted
+++ resolved
@@ -343,44 +343,27 @@
     # Line number. It is incremented every time we encounter a new end of line marker.
     line_number = 1
 
-<<<<<<< HEAD
-    # Position one character past the end of the last line in the output buffer,
-=======
     # Index into the output buffer pointing just after the end of the last line,
->>>>>>> 18e82ae6
     # including the last end of line marker.
     last_end_of_line_including_eol_marker = 0
 
     # Index into the output buffer pointing just after the last non-whitespace character.
     last_non_whitespace = 0
 
-<<<<<<< HEAD
-    # Position one character past the end of the last non-empty line in the output buffer
-    # excluding the last end of line marker.
-    last_end_of_non_empty_line_excluding_eol_marker = 0
-
-    # Position one character past the end of the last non-empty line in the output buffer,
-=======
     # Index into the output buffer pointing just after the end of the last non-empty line,
     # excluding the last end of line marker.
     last_end_of_non_empty_line_excluding_eol_marker = 0
 
     # Index into the output buffer pointing just after the end of the last non-empty line,
->>>>>>> 18e82ae6
     # including the last end of line marker.
     last_end_of_non_empty_line_including_eol_marker = 0
 
     # Line number of the last non-empty line.
     last_non_empty_line_number = 0
 
-<<<<<<< HEAD
     # Formatted output. This is a list of characters instead of a string in order
     # to avoid unnecessary string concatenation.
     output: List[str] = []
-=======
-    # Formatted output.
-    output = ""
->>>>>>> 18e82ae6
 
     while i < len(file_content):
         if file_content[i] in [CARRIAGE_RETURN, LINE_FEED]:
@@ -396,15 +379,9 @@
             else:
                 new_line_marker = CARRIAGE_RETURN
 
-<<<<<<< HEAD
-            # Position one character past the last non-whitespace character on the current line.
-            # It is either the beginning of the current line or the last non-whitespace
-            # character (which can be either on the current line or on a previous line).
-=======
             # Index into the output buffer pointing just after the last non-whitespace character
             # on the current line. If the current line is empty, it is pointing to the beginning
             # of the current line (i.e., just after the end of the previous line).
->>>>>>> 18e82ae6
             last_non_whitespace_on_current_line = max(
                 last_non_whitespace,
                 last_end_of_line_including_eol_marker,
@@ -426,11 +403,7 @@
             # Determine if the last line is empty.
             is_empty_line: bool = last_end_of_line_including_eol_marker == len(output)
 
-<<<<<<< HEAD
-            # Position one character past the end of the last line in the output buffer
-=======
             # Index into the output buffer pointing just after the end of the last line,
->>>>>>> 18e82ae6
             # excluding the last end of line marker.
             last_end_of_line_excluding_eol_marker = len(output)
 
